# Changelog

All notable changes to this project will be documented in this file.

The format is based on [Keep a Changelog](https://keepachangelog.com/en/1.1.0/),
and this project adheres to [Semantic Versioning](https://semver.org/spec/v2.0.0.html).

## [unreleased]

### Added

 - Better error handling.
<<<<<<< HEAD
 - `Altertable` option to update method.
=======
 - Altertable option to update method.
 - Version source validation
>>>>>>> e43511cf

### Changed
 - **BREAKING**: `update` method parameter `version_information` changed to `version_source`.
 - Latest version does not have to be specified in the version information anymore. Will be looked up in the version list.

## [0.1.0-alpha.0] - 2023-10-30

### Initialized

- Initialized the project.

[unreleased]: https://github.com/w-kuipers/alphadb/compare/v0.1.0...HEAD
[0.1.0-alpha.0]: https://github.com/w-kuipers/alphadb/releases/tag/v0.1.0-alpha0<|MERGE_RESOLUTION|>--- conflicted
+++ resolved
@@ -10,12 +10,8 @@
 ### Added
 
  - Better error handling.
-<<<<<<< HEAD
  - `Altertable` option to update method.
-=======
- - Altertable option to update method.
  - Version source validation
->>>>>>> e43511cf
 
 ### Changed
  - **BREAKING**: `update` method parameter `version_information` changed to `version_source`.
