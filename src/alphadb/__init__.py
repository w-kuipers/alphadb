# Copyright (C) 2023 Wibo Kuipers
#
# This program is free software: you can redistribute it and/or modify
# it under the terms of the GNU General Public License as published by
# the Free Software Foundation, either version 3 of the License, or
# (at your option) any later version.
#
# This program is distributed in the hope that it will be useful,
# but WITHOUT ANY WARRANTY; without even the implied warranty of
# MERCHANTABILITY or FITNESS FOR A PARTICULAR PURPOSE.  See the
# GNU General Public License for more details.
#
# You should have received a copy of the GNU General Public License
# along with this program.  If not, see <https://www.gnu.org/licenses/>.


<<<<<<< HEAD
from .alphadb import AlphaDB
=======
from .alphadb import AlphaDB
from .mysql import AlphaDBMySQL
from .sqlite import AlphaDBSQLite
from .version_verification import VersionSourceVerification
>>>>>>> b489da2c
<|MERGE_RESOLUTION|>--- conflicted
+++ resolved
@@ -14,11 +14,5 @@
 # along with this program.  If not, see <https://www.gnu.org/licenses/>.
 
 
-<<<<<<< HEAD
 from .alphadb import AlphaDB
-=======
-from .alphadb import AlphaDB
-from .mysql import AlphaDBMySQL
-from .sqlite import AlphaDBSQLite
-from .version_verification import VersionSourceVerification
->>>>>>> b489da2c
+from .version_verification import VersionSourceVerification