name: Release for production

on:
  push:
    tags:
      v1.0.0b*

jobs:
  build-py:
    name: Build Python API
    if: startsWith(github.ref, 'refs/tags/')
    runs-on: ubuntu-latest

    steps:
      - uses: actions/checkout@v4

      - name: Set up python
        uses: actions/setup-python@v4
        with:
          python-version: "3.x"

      - name: Build binary wheel and source tarball
<<<<<<< HEAD
        run: |
          python3 -m  pip install build --user
          python3 scripts/build-scripts/pypi.py ${{ github.ref_name }}

      - name: Store Python API
=======
        run: python3 scripts/build-scripts/pypi.py ${{ github.ref_name }}
      - name: Store the distribution packages
>>>>>>> a3598258
        uses: actions/upload-artifact@v3
        with:
          name: python-api
          path: dist/

<<<<<<< HEAD
  build-os-specific-linux_x86_64:
    name: Build CLI and JS wrapper (Linux_x86_64)
=======
  build-cli:
    name: Build distribution
>>>>>>> a3598258
    if: startsWith(github.ref, 'refs/tags/')
    runs-on: ubuntu-latest

    steps:
      - uses: actions/checkout@v4
<<<<<<< HEAD

=======
>>>>>>> a3598258
      - name: Setup python
        uses: actions/setup-python@v4
        with:
          python-version: "3.12"
      
      - name: Install pyinstaller
        run: python3 -m pip install pyinstaller
<<<<<<< HEAD

      - name: Build executable
        run: |
          python3 -m pip install -r requirements.txt
          python3 scripts/build-scripts/linux.py ${{ github.ref_name }} x86_64          
          python3 scripts/build-scripts/node_linux.py ${{ github.ref_name }} x86_64
          python3 scripts/package-scripts/linux_x86_64.py ${{ github.ref_name }}

      - name: Store CLI
        uses: actions/upload-artifact@v3
        with:
          name: cli
          path: dist/cli/
          
      - name: Store JS wrapper
        uses: actions/upload-artifact@v3
        with:
          name: js-wrapper
          path: dist/node/
  
  build-os-specific-windows_x86_64:
    name: Build CLI and JS wrapper  (Windows_x86_64)
    if: startsWith(github.ref, 'refs/tags/')
    runs-on: windows-latest

    steps:
      - uses: actions/checkout@v4

      - name: Setup python
        uses: actions/setup-python@v4
        with:
          python-version: "3.12"

      - name: Install pyinstaller
        run: python -m pip install pyinstaller

      - name: Build executable
        run: |
          python -m pip install -r requirements.txt
          python scripts/build-scripts/win32.py ${{ github.ref_name }}
          python scripts/build-scripts/node_win32.py ${{ github.ref_name }}
          python scripts/package-scripts/win32_x86_64.py ${{ github.ref_name }}

      - name: Store CLI
        uses: actions/upload-artifact@v3
        with:
          name: cli
          path: dist/cli/

      - name: Store JS wrapper
        uses: actions/upload-artifact@v3
        with:
          name: js-wrapper
          path: dist/node/
  
  publish-to-npm:
    name: Create NPM package
    if: startsWith(github.ref, 'refs/tags/')
    needs: 
      - build-os-specific-windows_x86_64
      - build-os-specific-linux_x86_64
    environment:
      name: release
    runs-on: ubuntu-latest
    
    steps:
      - uses: actions/checkout@v4

      - name: Setup node
        uses: actions/setup-node@v4
        with:
          node-version: 20
          registry-url: https://registry.npmjs.org

      - name: Setup python
        uses: actions/setup-python@v4
        with:
          python-version: 3.12

      - name: Download binaries
        uses: actions/download-artifact@v3
        with:
          name: js-wrapper
          path: dist/

      - name: Publish to NPM
        env:
          NODE_AUTH_TOKEN: ${{ secrets.NPM_AUTH_TOKEN }}
        run: |
          python3 scripts/package-scripts/node.py ${{ github.ref_name }}
          cd temp/node
          npm publish --access public

=======
      - name: Build executable
        run: |
          python3 -m pip install -r requirements.txt
          python3 scripts/build-scripts/linux-amd64.py ${{ github.ref_name }}           
      - name: Store the executable
        uses: actions/upload-artifact@v3
        with:
          name: cli-executable-linux
          path: dist/
      
>>>>>>> a3598258
  publish-to-pypi:
    name: Publish to PyPI
    if: startsWith(github.ref, 'refs/tags/')
    needs:
      - build-py
    runs-on: ubuntu-latest
    environment:
      name: release
      url: https://pypi.org/p/alphadb
    permissions:
      id-token: write
    steps:
      - name: Download all the dists
        uses: actions/download-artifact@v3
        with:
          name: python-api
          path: dist/
      - name: Publish to PyPI
        uses: pypa/gh-action-pypi-publish@release/v1

  github-release:
    name: Sign with Sigstore and upload them to GitHub Release
    needs:
      - publish-to-pypi
<<<<<<< HEAD
      - build-os-specific-windows_x86_64
      - build-os-specific-linux_x86_64
=======
      - build-cli
>>>>>>> a3598258
    runs-on: ubuntu-latest

    permissions:
      contents: write
      id-token: write

    steps:
      - name: Download PyPI builds
        uses: actions/download-artifact@v3
        with:
          name: python-api
          path: dist/
      - name: Download linux cli build
        uses: actions/download-artifact@v3
        with:
<<<<<<< HEAD
          name: cli
=======
          name: cli-executable-linux
>>>>>>> a3598258
          path: dist/
      - name: Create GitHub Release
        env:
          GITHUB_TOKEN: ${{ github.token }}
        run: |
          gh release create -p '${{ github.ref_name }}' --repo '${{ github.repository }}' --generate-notes;

      - name: Upload artifact signatures to GitHub Release
        env:
          GITHUB_TOKEN: ${{ github.token }}
        run: gh release upload '${{ github.ref_name }}' dist/** --repo '${{ github.repository }}'<|MERGE_RESOLUTION|>--- conflicted
+++ resolved
@@ -20,37 +20,24 @@
           python-version: "3.x"
 
       - name: Build binary wheel and source tarball
-<<<<<<< HEAD
         run: |
           python3 -m  pip install build --user
           python3 scripts/build-scripts/pypi.py ${{ github.ref_name }}
 
       - name: Store Python API
-=======
-        run: python3 scripts/build-scripts/pypi.py ${{ github.ref_name }}
-      - name: Store the distribution packages
->>>>>>> a3598258
         uses: actions/upload-artifact@v3
         with:
           name: python-api
           path: dist/
 
-<<<<<<< HEAD
   build-os-specific-linux_x86_64:
     name: Build CLI and JS wrapper (Linux_x86_64)
-=======
-  build-cli:
-    name: Build distribution
->>>>>>> a3598258
     if: startsWith(github.ref, 'refs/tags/')
     runs-on: ubuntu-latest
 
     steps:
       - uses: actions/checkout@v4
-<<<<<<< HEAD
 
-=======
->>>>>>> a3598258
       - name: Setup python
         uses: actions/setup-python@v4
         with:
@@ -58,7 +45,6 @@
       
       - name: Install pyinstaller
         run: python3 -m pip install pyinstaller
-<<<<<<< HEAD
 
       - name: Build executable
         run: |
@@ -152,18 +138,6 @@
           cd temp/node
           npm publish --access public
 
-=======
-      - name: Build executable
-        run: |
-          python3 -m pip install -r requirements.txt
-          python3 scripts/build-scripts/linux-amd64.py ${{ github.ref_name }}           
-      - name: Store the executable
-        uses: actions/upload-artifact@v3
-        with:
-          name: cli-executable-linux
-          path: dist/
-      
->>>>>>> a3598258
   publish-to-pypi:
     name: Publish to PyPI
     if: startsWith(github.ref, 'refs/tags/')
@@ -188,12 +162,8 @@
     name: Sign with Sigstore and upload them to GitHub Release
     needs:
       - publish-to-pypi
-<<<<<<< HEAD
       - build-os-specific-windows_x86_64
       - build-os-specific-linux_x86_64
-=======
-      - build-cli
->>>>>>> a3598258
     runs-on: ubuntu-latest
 
     permissions:
@@ -209,11 +179,7 @@
       - name: Download linux cli build
         uses: actions/download-artifact@v3
         with:
-<<<<<<< HEAD
           name: cli
-=======
-          name: cli-executable-linux
->>>>>>> a3598258
           path: dist/
       - name: Create GitHub Release
         env:
